name = "FourierAnalysis"
uuid = "e7e9c730-dc46-11e9-3633-f1ab55cc17e1"
authors = ["Marco-Congedo <marco.congedo@gmail.com>"]
version = "1.2.1"

[deps]
AbstractFFTs = "621f4979-c628-5d54-868e-fcf4e3e8185c"
DSP = "717857b8-e6f2-59f4-9121-6e50c889abd2"
FFTW = "7a1cc6ca-52ef-59f5-83cd-3a7055c09341"
LinearAlgebra = "37e2e46d-f89d-539d-b4ee-838fcccc9c8e"
PosDefManifold = "f45a3650-5c51-11e9-1e9a-133aa5e309cf"
RecipesBase = "3cdcf5f2-1ef4-517c-9805-6587b60abb01"
Statistics = "10745b16-79ce-11e8-11f9-7d13ad32a3b2"

[compat]
AbstractFFTs = "~0.5.0, 1"
DSP = "~0.7.5"
FFTW = "~1.3.0"
<<<<<<< HEAD
PosDefManifold = "0.4.9, 0.5"
RecipesBase = "~1.1.2"
=======
PosDefManifold = "0.4.9"
RecipesBase = "~1.1.2, 1"
>>>>>>> 961d2633
julia = "1"<|MERGE_RESOLUTION|>--- conflicted
+++ resolved
@@ -16,11 +16,6 @@
 AbstractFFTs = "~0.5.0, 1"
 DSP = "~0.7.5"
 FFTW = "~1.3.0"
-<<<<<<< HEAD
 PosDefManifold = "0.4.9, 0.5"
-RecipesBase = "~1.1.2"
-=======
-PosDefManifold = "0.4.9"
 RecipesBase = "~1.1.2, 1"
->>>>>>> 961d2633
 julia = "1"