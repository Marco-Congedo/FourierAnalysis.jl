name = "FourierAnalysis"
uuid = "e7e9c730-dc46-11e9-3633-f1ab55cc17e1"
authors = ["Marco-Congedo <marco.congedo@gmail.com>"]
version = "1.2.2"

[deps]
AbstractFFTs = "621f4979-c628-5d54-868e-fcf4e3e8185c"
DSP = "717857b8-e6f2-59f4-9121-6e50c889abd2"
FFTW = "7a1cc6ca-52ef-59f5-83cd-3a7055c09341"
LinearAlgebra = "37e2e46d-f89d-539d-b4ee-838fcccc9c8e"
PosDefManifold = "f45a3650-5c51-11e9-1e9a-133aa5e309cf"
RecipesBase = "3cdcf5f2-1ef4-517c-9805-6587b60abb01"
Statistics = "10745b16-79ce-11e8-11f9-7d13ad32a3b2"

[compat]
AbstractFFTs = "~0.5.0, 1"
<<<<<<< HEAD
DSP = "~0.7"
=======
DSP = "~0.7.5"
>>>>>>> 39fc24a7
FFTW = "~1.3.0, 1"
PosDefManifold = "0.4.9, 0.5"
RecipesBase = "~1.1.2, 1"
julia = "1"<|MERGE_RESOLUTION|>--- conflicted
+++ resolved
@@ -14,11 +14,7 @@
 
 [compat]
 AbstractFFTs = "~0.5.0, 1"
-<<<<<<< HEAD
-DSP = "~0.7"
-=======
 DSP = "~0.7.5"
->>>>>>> 39fc24a7
 FFTW = "~1.3.0, 1"
 PosDefManifold = "0.4.9, 0.5"
 RecipesBase = "~1.1.2, 1"
