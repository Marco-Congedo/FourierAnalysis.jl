--- conflicted
+++ resolved
@@ -1,11 +1,8 @@
 name = "FourierAnalysis"
 uuid = "e7e9c730-dc46-11e9-3633-f1ab55cc17e1"
 authors = ["Marco-Congedo <marco.congedo@gmail.com>"]
-<<<<<<< HEAD
 version = "1.2.3"
-=======
-version = "1.2.2"
->>>>>>> e48fe890
+
 
 [deps]
 AbstractFFTs = "621f4979-c628-5d54-868e-fcf4e3e8185c"
@@ -17,17 +14,9 @@
 Statistics = "10745b16-79ce-11e8-11f9-7d13ad32a3b2"
 
 [compat]
-<<<<<<< HEAD
 AbstractFFTs = "0.5, 0.6, 0.7, 0.8, 0.9, 1.0, 1.2, 1.3"
 DSP = "0.7"
 FFTW = "1.3, 1.4,1.5, 1.6, 1.7"
 PosDefManifold = "0.5"
 RecipesBase = "1.1, 1.2, 1.3"
-=======
-AbstractFFTs = "~0.5.0, 1"
-DSP = "~0.7.5"
-FFTW = "~1.3.0, 1"
-PosDefManifold = "0.4.9, 0.5"
-RecipesBase = "~1.1.2, 1"
->>>>>>> e48fe890
 julia = "1"